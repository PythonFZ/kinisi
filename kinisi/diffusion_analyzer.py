"""
The :py:class:`kinisi.analyze.DiffusionAnalyser` class enable the evaluation of tracer mean-squared
displacment and the self-diffusion coefficient.
"""

# Copyright (c) kinisi developers.
# Distributed under the terms of the MIT License.
# author: Andrew R. McCluskey (arm61)

from typing import Union, List
import numpy as np
import scipp as sc
from scipp.typing import VariableLikeType
from kinisi.displacement import calculate_msd
from kinisi.diffusion import Diffusion
from kinisi.parser import Parser, PymatgenParser, MDAnalysisParser
from kinisi.analyzer import Analyzer


class DiffusionAnalyzer(Analyzer):
    """
    The class for the investigation of the self-diffusion. 
    
    :param trajectory: The parsed trajectory from some input file. This will be of type :py:class:`Parser`, but
        the specifics depend on the parser that is used.
    """

    def __init__(self, trajectory: Parser) -> None:
        super().__init__(trajectory)
        self.msd_da = None

    @classmethod
<<<<<<< HEAD
    def from_xdatcar(cls,
                     trajectory: Union['pymatgen.io.vasp.outputs.Xdatcar', List['pymatgen.io.vasp.outputs.Xdatcar']],
                     specie: Union['pymatgen.core.periodic_table.Element', 'pymatgen.core.periodic_table.Specie'],
                     time_step: VariableLikeType,
                     step_skip: VariableLikeType,
                     dtype: Union[str, None] = None,
                     dt: VariableLikeType = None,
                     dimension: str = 'xyz',
                     distance_unit: sc.Unit = sc.units.angstrom,
                     progress: bool = True) -> 'DiffusionAnalyzer':
=======
    def from_xdatcar(
        cls,
        trajectory: Union['pymatgen.io.vasp.outputs.Xdatcar', List['pymatgen.io.vasp.outputs.Xdatcar']],
        specie: Union['pymatgen.core.periodic_table.Element', 'pymatgen.core.periodic_table.Specie'],
        time_step: sc.Variable,
        step_skip: sc.Variable,
        dtype: Union[str, None] = None,
        dt: sc.Variable = None,
        dimension: str = 'xyz',
        distance_unit: sc.Unit = sc.units.angstrom,
        specie_indices: sc.Variable = None,
        masses: sc.Variable = None,
        progress: bool = True,
    ) -> 'DiffusionAnalyzer':
>>>>>>> f9adcbf3
        """
        Constructs the necessary :py:mod:`kinisi` objects for analysis from a single or a list of
        :py:class:`pymatgen.io.vasp.outputs.Xdatcar` objects.

        :param trajectory: The :py:class:`pymatgen.io.vasp.outputs.Xdatcar` or list of these that should be parsed. 
        :param specie: Specie to calculate diffusivity for as a String, e.g. :py:attr:`'Li'`.
        :param time_step: The input simulation time step, i.e., the time step for the molecular dynamics integrator. Note, 
            that this must be given as a :py:mod:`scipp`-type scalar. The unit used for the time_step, will be the unit 
            that is use for the time interval values.
        :param step_skip: Sampling freqency of the simulation trajectory, i.e., how many time steps exist between the
            output of the positions in the trajectory. Similar to the :py:attr:`time_step`, this parameter must be
            a :py:mod:`scipp` scalar. The units for this scalar should be dimensionless.
        :param dtype: If :py:attr:`trajectory` is a :py:class:`pymatgen.io.vasp.outputs.Xdatcar` object, this should
            be :py:attr:`None`. However, if a list of :py:class:`pymatgen.io.vasp.outputs.Xdatcar` objects is passed,
            then it is necessary to identify if these constitute a series of :py:attr:`consecutive` trajectories or
            a series of :py:attr:`identical` starting points with different random seeds, in which case the `dtype`
            should be either :py:attr:`consecutive` or :py:attr:`identical`.:
        :param dt: Time intervals to calculate the displacements over. Optional, defaults to a :py:mod:`scipp` array
            ranging from the smallest interval (i.e., time_step * step_skip) to the full simulation length, with 
            a step size the same as the smallest interval.
        :param dimension: Dimension/s to find the displacement along, this should be some subset of `'xyz'` indicating
            the axes of interest. Optional, defaults to `'xyz'`.
        :param distance_unit: The unit of distance in the simulation input. This should be a :py:mod:`scipp` unit and
            defaults to :py:attr:`sc.units.angstrom`.
        :param progress: Print progress bars to screen. Optional, defaults to :py:attr:`True`.
        
        :returns: The :py:class:`DiffusionAnalyzer` object with the mean-squared displacement calculated.
        """
        p = super()._from_xdatcar(trajectory, specie, time_step, step_skip, dtype, dt, dimension, distance_unit,
<<<<<<< HEAD
                                  progress)
        p.msd_da = calculate_msd(p.trajectory, progress)
=======
                                  specie_indices, masses, progress)
        p.msd = calculate_msd(p.trajectory, progress)
>>>>>>> f9adcbf3
        return p

    @classmethod
    def from_universe(cls,
                      trajectory: 'MDAnalysis.core.universe.Universe',
                      specie: str = None,
                      time_step: VariableLikeType = None,
                      step_skip: VariableLikeType = None,
                      dtype: Union[str, None] = None,
                      dt: VariableLikeType = None,
                      dimension: str = 'xyz',
                      distance_unit: sc.Unit = sc.units.angstrom,
                      specie_indices: sc.Variable = None,
                      masses: sc.Variable = None,
                      progress: bool = True) -> 'DiffusionAnalyzer':
        """
        Constructs the necessary :py:mod:`kinisi` objects for analysis from a
        :py:class:`MDAnalysis.Universe` object.

        :param trajectory: The :py:class:`MDAnalysis
        """
        p = super()._from_universe(trajectory, specie, time_step, step_skip, dtype, dt, dimension, distance_unit,
<<<<<<< HEAD
                                   progress)
        p.msd_da = calculate_msd(p.trajectory, progress)
=======
                                   specie_indices, masses, progress)
        p.msd = calculate_msd(p.trajectory, progress)
>>>>>>> f9adcbf3
        return p

    def diffusion(self,
                  start_dt: VariableLikeType,
                  cond_max: float = 1e16,
                  fit_intercept: bool = True,
                  n_samples: int = 1000,
                  n_walkers: int = 32,
                  n_burn: int = 500,
                  n_thin: int = 10,
                  progress: bool = True,
                  random_state: np.random.mtrand.RandomState = None) -> None:
        """
        Calculate the diffusion coefficient using the mean-squared displacement data.
        
        :param start_dt: The time at which the diffusion regime begins.
        :param cond_max: The maximum condition number of the covariance matrix. Optional, default is :py:attr:`1e16`.
        :param fit_intercept: Whether to fit an intercept. Optional, default is :py:attr:`True`.
        :param n_samples: The number of MCMC samples to take. Optional, default is :py:attr:`1000`.
        :param n_walkers: The number of walkers to use in the MCMC. Optional, default is :py:attr:`32`.
        :param n_burn: The number of burn-in samples to discard. Optional, default is :py:attr:`500`.
        :param n_thin: The thinning factor for the MCMC samples. Optional, default is :py:attr:`10`.
        :param progress: Whether to show the progress bar. Optional, default is :py:attr:`True`.
        :param random_state: The random state to use for the MCMC. Optional, default is :py:attr:`None`.
        """
        self.diff = Diffusion(self.msd_da)
        self.diff._diffusion(start_dt,
                             cond_max=cond_max,
                             fit_intercept=fit_intercept,
                             n_samples=n_samples,
                             n_walkers=n_walkers,
                             n_burn=n_burn,
                             n_thin=n_thin,
                             progress=progress,
                             random_state=random_state)

    @property
    def distributions(self) -> np.array:
        """
        :return: A distribution of samples for the linear relationship that can be used for easy
        plotting of credible intervals.
        """
        if self.diff.intercept is not None:
<<<<<<< HEAD
            return self.diff.gradient.values * self.msd_da.coords[
=======
            return self.diff.gradient.values * self.msd.coords[
>>>>>>> f9adcbf3
                'time interval'].values[:, np.newaxis] + self.diff.intercept.values
        else:
            return self.diff.gradient.values * self.msd_da.coords['time interval'].values[:, np.newaxis]

    @property
    def D(self) -> VariableLikeType:
        """
        :return: The self-diffusion coefficient.
        """
        return self.diff.D

    @property
    def msd(self) -> VariableLikeType:
        """
        :return: The mean-squared displacement data.
        """
        return self.msd_da.data

    @property
    def flatchain(self) -> sc.DataGroup:
        """
        :returns: The flatchain of the MCMC samples.
        """
        flatchain = {'D*': self.D}
        if self.intercept is not None:
            flatchain['intercept'] = self.intercept
        return sc.DataGroup(**flatchain)<|MERGE_RESOLUTION|>--- conflicted
+++ resolved
@@ -30,18 +30,6 @@
         self.msd_da = None
 
     @classmethod
-<<<<<<< HEAD
-    def from_xdatcar(cls,
-                     trajectory: Union['pymatgen.io.vasp.outputs.Xdatcar', List['pymatgen.io.vasp.outputs.Xdatcar']],
-                     specie: Union['pymatgen.core.periodic_table.Element', 'pymatgen.core.periodic_table.Specie'],
-                     time_step: VariableLikeType,
-                     step_skip: VariableLikeType,
-                     dtype: Union[str, None] = None,
-                     dt: VariableLikeType = None,
-                     dimension: str = 'xyz',
-                     distance_unit: sc.Unit = sc.units.angstrom,
-                     progress: bool = True) -> 'DiffusionAnalyzer':
-=======
     def from_xdatcar(
         cls,
         trajectory: Union['pymatgen.io.vasp.outputs.Xdatcar', List['pymatgen.io.vasp.outputs.Xdatcar']],
@@ -56,7 +44,6 @@
         masses: sc.Variable = None,
         progress: bool = True,
     ) -> 'DiffusionAnalyzer':
->>>>>>> f9adcbf3
         """
         Constructs the necessary :py:mod:`kinisi` objects for analysis from a single or a list of
         :py:class:`pymatgen.io.vasp.outputs.Xdatcar` objects.
@@ -86,13 +73,8 @@
         :returns: The :py:class:`DiffusionAnalyzer` object with the mean-squared displacement calculated.
         """
         p = super()._from_xdatcar(trajectory, specie, time_step, step_skip, dtype, dt, dimension, distance_unit,
-<<<<<<< HEAD
-                                  progress)
-        p.msd_da = calculate_msd(p.trajectory, progress)
-=======
                                   specie_indices, masses, progress)
         p.msd = calculate_msd(p.trajectory, progress)
->>>>>>> f9adcbf3
         return p
 
     @classmethod
@@ -115,13 +97,8 @@
         :param trajectory: The :py:class:`MDAnalysis
         """
         p = super()._from_universe(trajectory, specie, time_step, step_skip, dtype, dt, dimension, distance_unit,
-<<<<<<< HEAD
-                                   progress)
-        p.msd_da = calculate_msd(p.trajectory, progress)
-=======
                                    specie_indices, masses, progress)
         p.msd = calculate_msd(p.trajectory, progress)
->>>>>>> f9adcbf3
         return p
 
     def diffusion(self,
@@ -165,11 +142,7 @@
         plotting of credible intervals.
         """
         if self.diff.intercept is not None:
-<<<<<<< HEAD
             return self.diff.gradient.values * self.msd_da.coords[
-=======
-            return self.diff.gradient.values * self.msd.coords[
->>>>>>> f9adcbf3
                 'time interval'].values[:, np.newaxis] + self.diff.intercept.values
         else:
             return self.diff.gradient.values * self.msd_da.coords['time interval'].values[:, np.newaxis]
@@ -182,13 +155,6 @@
         return self.diff.D
 
     @property
-    def msd(self) -> VariableLikeType:
-        """
-        :return: The mean-squared displacement data.
-        """
-        return self.msd_da.data
-
-    @property
     def flatchain(self) -> sc.DataGroup:
         """
         :returns: The flatchain of the MCMC samples.
