--- conflicted
+++ resolved
@@ -85,11 +85,7 @@
         subset = np.array([1, 3, 5, 7])
         assert not parser.is_subset_approx(subset, data)
 
-<<<<<<< HEAD
-class Test_is_orthorhombic(unittest.TestCase):
-=======
 class test_is_orthorhombic(unittest.TestCase):
->>>>>>> c2b56618
     """
     Unit tests for checking cell shapes.
     """
