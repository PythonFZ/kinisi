"""
Tests for parser module
"""

# Copyright (c) Andrew R. McCluskey and Benjamin J. Morgan
# Distributed under the terms of the MIT License
# author: Andrew R. McCluskey (arm61)
# pylint: disable=R0201

import unittest
import numpy as np
import MDAnalysis as mda
from numpy.testing import assert_almost_equal, assert_equal
from pymatgen.io.vasp import Xdatcar
from ase.io import Trajectory
import os
import kinisi
from kinisi import parser

dc = np.random.random(size=(100, 100, 3))
indices = np.arange(0, 100, 1, dtype=int)
time_step = 1.0
step_skip = 1


class TestParser(unittest.TestCase):
    """
    Unit tests for parser module
    """

    def test_parser_init_timestep(self):
        p = parser.Parser(dc, indices, [], time_step, step_skip, min_dt=20)
        assert_equal(p.time_step, time_step)

    def test_parser_init_stepskip(self):
        p = parser.Parser(dc, indices, [], time_step, step_skip, min_dt=20)
        assert_equal(p.step_skip, step_skip)

    def test_parser_init_indices(self):
        p = parser.Parser(dc, indices, [], time_step, step_skip, min_dt=20)
        assert_equal(p.indices, indices)

    def test_parser_init_min_dt(self):
        p = parser.Parser(dc, indices, [], time_step, step_skip, min_dt=20)
        assert_equal(p.min_dt, 20)

    def test_parser_delta_t(self):
        p = parser.Parser(dc, indices, [], time_step, step_skip, min_dt=20)
        assert_equal(p.delta_t.size, 81)

    def test_parser_disp_3d(self):
        p = parser.Parser(dc, indices, [], time_step, step_skip, min_dt=20)
        assert_equal(len(p.disp_3d), 81)
        dt = np.arange(20, 101, 1)
        assert_equal(p.disp_3d[0].shape[0], 100)
        assert_equal(p.disp_3d[0].shape[1], 81)
        assert_equal(p.disp_3d[0].shape[2], 3)

    def test_get_timesteps(self):
        p = parser.Parser(dc, indices, [], time_step, step_skip, min_dt=20)
        timesteps = p.get_timesteps(80, 'linear')
        assert_equal(timesteps, np.linspace(20, 100, 80, dtype=int))

    def test_get_timesteps_min_dt_zero(self):
        p = parser.Parser(dc, indices, [], time_step, step_skip, min_dt=0)
        timesteps = p.get_timesteps(100, 'logarithmic')
        assert_equal(timesteps, np.unique(np.geomspace(1, 100, 100, dtype=int)))

    def test_correct_drift_no_framework(self):
        corrected = parser.Parser.correct_drift([], dc)
        assert_equal(len(corrected), 100)
        for i, d in enumerate(corrected):
            assert_equal(d.shape[0], 100)
            assert_equal(d.shape[1], 3)

    def test_correct_drift_framework(self):
        corrected = parser.Parser.correct_drift([], dc)
        assert_equal(len(corrected), 100)
        for i, d in enumerate(corrected):
            assert_equal(d.shape[0], 100)
            assert_equal(d.shape[1], 3)

    def test_get_disps(self):
        p = parser.Parser(dc, indices, [], time_step, step_skip, min_dt=20)
        dt, disp_3d, n_samples = p.get_disps(np.arange(20, 101, 1), dc)
        assert_equal(dt, np.arange(20, 101, 1))
        assert_equal(len(disp_3d), 81)
        assert_equal(len(n_samples), 81)
        assert_equal(disp_3d[0].shape[0], 100)
        assert_equal(disp_3d[0].shape[1], 81)
        assert_equal(disp_3d[0].shape[2], 3)

    def test_pymatgen_init(self):
        xd = Xdatcar(os.path.join(os.path.dirname(kinisi.__file__), 'tests/inputs/example_XDATCAR.gz'))
        da_params = {'specie': 'Li', 'time_step': 2.0, 'step_skip': 50}
        data = parser.PymatgenParser(xd.structures, **da_params)
        assert_almost_equal(data.time_step, 2.0)
        assert_almost_equal(data.step_skip, 50)
        assert_equal(data.indices, list(range(xd.natoms[0])))

    def test_pymatgen_init_with_indices(self):
        xd = Xdatcar(os.path.join(os.path.dirname(kinisi.__file__), 'tests/inputs/example_XDATCAR.gz'))
        da_params = {'specie': None, 'time_step': 2.0, 'step_skip': 50, 'specie_indices': [3, 4, 5]}
        data = parser.PymatgenParser(xd.structures, **da_params)
        assert_almost_equal(data.time_step, 2.0)
        assert_almost_equal(data.step_skip, 50)
        assert_equal(data.indices, [3, 4, 5])

    def test_pymatgen_init_with_molecules(self):
        xd = Xdatcar(os.path.join(os.path.dirname(kinisi.__file__), 'tests/inputs/example_XDATCAR.gz'))
        da_params = {'specie': None, 'time_step': 2.0, 'step_skip': 50, 'specie_indices': [[3, 4, 5], [6, 7]]}
        data = parser.PymatgenParser(xd.structures, **da_params)
        assert_almost_equal(data.time_step, 2.0)
        assert_almost_equal(data.step_skip, 50)
        assert_equal(data.indices, [3, 4, 5, 6, 7])

    def test_pymatgen_big_timestep(self):
        xd = Xdatcar(os.path.join(os.path.dirname(kinisi.__file__), 'tests/inputs/example_XDATCAR.gz'))
        da_params = {'specie': 'Li', 'time_step': 20.0, 'step_skip': 100}
        data = parser.PymatgenParser(xd.structures, **da_params)
        assert_almost_equal(data.time_step, 20.0)
        assert_almost_equal(data.step_skip, 100)
        assert_equal(data.indices, list(range(xd.natoms[0])))

    def test_ase_init(self):
        traj = Trajectory(os.path.join(os.path.dirname(kinisi.__file__), 'tests/inputs/example_ase.traj'))
        da_params = {'specie': 'Li', 'time_step': 1e-3, 'step_skip': 1}
        data = parser.ASEParser(traj, **da_params)
        assert_almost_equal(data.time_step, 1e-3)
        assert_almost_equal(data.step_skip, 1)
        assert_equal(data.indices, list(range(180)))
<<<<<<< HEAD
=======

    def test_ase_init_with_indices(self):
        traj = Trajectory(os.path.join(os.path.dirname(kinisi.__file__), 'tests/inputs/example_ase.traj'))
        da_params = {'specie': None, 'time_step': 1e-3, 'step_skip': 1, 'specie_indices': [100, 101, 90]}
        data = parser.ASEParser(traj, **da_params)
        assert_almost_equal(data.time_step, 1e-3)
        assert_almost_equal(data.step_skip, 1)
        assert_equal(data.indices, [100, 101, 90])

    def test_ase_init_with_molecules(self):
        traj = Trajectory(os.path.join(os.path.dirname(kinisi.__file__), 'tests/inputs/example_ase.traj'))
        da_params = {'specie': None, 'time_step': 1e-3, 'step_skip': 1, 'specie_indices': [[100, 101], [103]]}
        data = parser.ASEParser(traj, **da_params)
        assert_almost_equal(data.time_step, 1e-3)
        assert_almost_equal(data.step_skip, 1)
        assert_equal(data.indices, [100, 101, 103])
>>>>>>> 30f6e6df

    def test_mda_init(self):
        xd = mda.Universe(os.path.join(os.path.dirname(kinisi.__file__), 'tests/inputs/example_LAMMPS.data'),
                          os.path.join(os.path.dirname(kinisi.__file__), 'tests/inputs/example_LAMMPS.dcd'),
                          format='LAMMPS')
        da_params = {'specie': '1', 'time_step': 0.005, 'step_skip': 250}
        data = parser.MDAnalysisParser(xd, **da_params)
        assert_almost_equal(data.time_step, 0.005)
        assert_almost_equal(data.step_skip, 250)
        assert_equal(data.indices, list(range(204)))

    def test_mda_init_with_indices(self):
        xd = mda.Universe(os.path.join(os.path.dirname(kinisi.__file__), 'tests/inputs/example_LAMMPS.data'),
                          os.path.join(os.path.dirname(kinisi.__file__), 'tests/inputs/example_LAMMPS.dcd'),
                          format='LAMMPS')
        da_params = {'specie': None, 'time_step': 0.005, 'step_skip': 250, 'specie_indices': [208, 212]}
        data = parser.MDAnalysisParser(xd, **da_params)
        assert_almost_equal(data.time_step, 0.005)
        assert_almost_equal(data.step_skip, 250)
        assert_equal(data.indices, [208, 212])

    def test_mda_init_with_molecules(self):
        xd = mda.Universe(os.path.join(os.path.dirname(kinisi.__file__), 'tests/inputs/example_LAMMPS.data'),
                          os.path.join(os.path.dirname(kinisi.__file__), 'tests/inputs/example_LAMMPS.dcd'),
                          format='LAMMPS')
        da_params = {'specie': None, 'time_step': 0.005, 'step_skip': 250, 'specie_indices': [[208, 212], [1, 2, 3]]}
        data = parser.MDAnalysisParser(xd, **da_params)
        assert_almost_equal(data.time_step, 0.005)
        assert_almost_equal(data.step_skip, 250)
        assert_equal(data.indices, [208, 212, 1, 2, 3])

    def test_get_matrix(self):
        matrix = parser._get_matrix([10, 10, 10, 90, 90, 90])
        assert_almost_equal(matrix, np.diag((10, 10, 10)))<|MERGE_RESOLUTION|>--- conflicted
+++ resolved
@@ -129,8 +129,6 @@
         assert_almost_equal(data.time_step, 1e-3)
         assert_almost_equal(data.step_skip, 1)
         assert_equal(data.indices, list(range(180)))
-<<<<<<< HEAD
-=======
 
     def test_ase_init_with_indices(self):
         traj = Trajectory(os.path.join(os.path.dirname(kinisi.__file__), 'tests/inputs/example_ase.traj'))
@@ -147,7 +145,6 @@
         assert_almost_equal(data.time_step, 1e-3)
         assert_almost_equal(data.step_skip, 1)
         assert_equal(data.indices, [100, 101, 103])
->>>>>>> 30f6e6df
 
     def test_mda_init(self):
         xd = mda.Universe(os.path.join(os.path.dirname(kinisi.__file__), 'tests/inputs/example_LAMMPS.data'),
