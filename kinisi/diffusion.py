"""
Calculate the diffusion coefficient.
"""

# Copyright (c) kinisi developers.
# Distributed under the terms of the MIT License.
# author: Andrew R. McCluskey (arm61) and Oskar G. Soulas (osoulas)

import numpy as np
import scipp as sc
from emcee import EnsembleSampler
from scipp.constants import k
from scipy.linalg import pinvh
from scipy.optimize import minimize
from scipy.stats import linregress, multivariate_normal
from statsmodels.stats.correlation_tools import cov_nearest
from tqdm import tqdm

from kinisi.samples import Samples


class Diffusion:
    """
    The class for the calcualtion of the self-diffusion coefficient.

    :param da: A :py:class:`scipp.DataArray` object containing the relevant mean-squared displacement
        data and number of independent samples.
    """

    def __init__(self, da: sc.DataArray):
        self.da = da
        self.gradient = None
        self.intercept = None
        self._diffusion_coefficient = None
        self._jump_diffusion_coefficient = None
        self._start_dt = None
        self._cond_max = None
        self._covariance_matrix = None

    def _to_datagroup(self) -> sc.DataGroup:
        """
        Convert the :py:class:`Diffusion` object to a :py:mod: 'scipp' DataGroup.
        :return: A :py:mod:`scipp` DataGroup representing the :py:class:`Diffusion` object.
        """
        group = self.__dict__.copy()
        for key, value in group.items():
            if value is None:
                group[key] = sc.scalar(value=np.nan, dtype='float64')
        return sc.DataGroup(group)
    
    @classmethod
    def _from_datagroup(cls, datagroup) -> 'Diffusion':
        """
        Convert a :py:mod: 'scipp' DataGroup back to a :py:class:`Diffusion` object.
        :return: A :py:class:`Diffusion` object.
        """
        obj = cls.__new__(cls)

        for key, value in datagroup.items():
            if type(value) == sc.Variable and value.ndim == 0 and np.isnan(value.value):
                setattr(obj, key, None)
            else:
                setattr(obj, key, value)

        return obj

    @property
    def covariance_matrix(self) -> sc.Variable:
        """
        :return: The covariance matrix as a :py:mod:`scipp` object, with dimensions of `time_interval1` and
            `time_interval2`.
        """
        return self._covariance_matrix

    def bayesian_regression(
        self,
        start_dt: sc.Variable,
        cond_max: float = 1e16,
        fit_intercept: bool = True,
        n_samples: int = 1000,
        n_walkers: int = 32,
        n_burn: int = 500,
        n_thin: int = 10,
        progress: bool = True,
        random_state: np.random.mtrand.RandomState = None,
    ):
        """
        Perform the Bayesian regression with a linear model against the observed data.

        :param start_dt: The time at which the diffusion regime begins.
        :param cond_max: The maximum condition number of the covariance matrix. Optional, default is :py:attr:`1e16`.
        :param fit_intercept: Whether to fit an intercept. Optional, default is :py:attr:`True`.
        :param n_samples: The number of MCMC samples to take. Optional, default is :py:attr:`1000`.
        :param n_walkers: The number of walkers to use in the MCMC. Optional, default is :py:attr:`32`.
        :param n_burn: The number of burn-in samples to discard. Optional, default is :py:attr:`500`.
        :param n_thin: The thinning factor for the MCMC samples. Optional, default is :py:attr:`10`.
        :param progress: Whether to show the progress bar. Optional, default is :py:attr:`True`.
        :param random_state: The random state to use for the MCMC. Optional, default is :py:attr:`None`.
        """
        if random_state is not None:
            np.random.seed(random_state.get_state()[1][1])

        self._start_dt = start_dt
        self._cond_max = cond_max

        self.diff_regime = np.argwhere(self.da.coords['time interval'] >= self._start_dt)[0][0]
        self._covariance_matrix = self.compute_covariance_matrix()

        x_values = self.da.coords['time interval'][self.diff_regime :].values
        y_values = self.da['time interval', self.diff_regime :].values

        _, logdet = np.linalg.slogdet(self._covariance_matrix.values)
        logdet += np.log(2 * np.pi) * y_values.size
        inv = pinvh(self._covariance_matrix.values)

        def log_likelihood(theta: np.ndarray) -> float:
            """
            Get the log likelihood for multivariate normal distribution.
            :param theta: Value of the gradient and intercept of the straight line.
            :return: Log-likelihood value.
            """
            if theta[0] < 0:
                return -np.inf
            model = _straight_line(x_values, *theta)
            diff = model - y_values
            logl = -0.5 * (logdet + np.matmul(diff.T, np.matmul(inv, diff)))
            return logl

        ols = linregress(x_values, y_values)
        slope = ols.slope
        intercept = 1e-20
        if slope < 0:
            slope = 1e-20

        def nll(*args) -> float:
            """
            General purpose negative log-likelihood.
            :return: Negative log-likelihood
            """
            return -log_likelihood(*args)

        if fit_intercept:
            max_likelihood = minimize(nll, np.array([slope, intercept])).x
        else:
            max_likelihood = minimize(nll, np.array([slope])).x

        pos = max_likelihood + max_likelihood * 1e-3 * np.random.randn(n_walkers, max_likelihood.size)
        sampler = EnsembleSampler(*pos.shape, log_likelihood)
        # Waiting on https://github.com/dfm/emcee/pull/376
        # if random_state is not None:
        #     pos = max_likelihood + max_likelihood * 1e-3 * random_state.randn(n_walkers, max_likelihood.size)
        #     sampler._random = random_state
        sampler.run_mcmc(pos, n_samples + n_burn, progress=progress, progress_kwargs={'desc': 'Likelihood Sampling'})
        self._flatchain = sampler.get_chain(flat=True, thin=n_thin, discard=n_burn)

        self.gradient = Samples(self._flatchain[:, 0], unit=(self.da.unit / self.da.coords['time interval'].unit))

        if fit_intercept:
            self.intercept = Samples(self._flatchain[:, 1], unit=self.da.unit)

    def _diffusion(self, start_dt: sc.Variable, **kwargs):
        """
        Calculation of the diffusion coefficient.
        Keyword arguments will be passed of the :py:func:`bayesian_regression` method.

        :param start_dt: The time at which the diffusion regime begins.
        :param kwargs: Additional keyword arguments to pass to :py:func:`bayesian_regression`.
        """
<<<<<<< HEAD

=======
>>>>>>> 99aef643
        self.bayesian_regression(start_dt=sc.to_unit(start_dt, self.da.coords['time interval'].unit), **kwargs)
        _diffusion_coefficient = sc.to_unit(self.gradient / (2 * self.da.coords['dimensionality'].value), 'cm2/s')
        self._diffusion_coefficient = Samples(_diffusion_coefficient.values, _diffusion_coefficient.unit)

    def _jump_diffusion(self, start_dt: sc.Variable, **kwargs):
        """
        Calculation of the jump diffusion coefficient.
        Keyword arguments will be passed of the :py:func:`bayesian_regression` method.

        :param start_dt: The time at which the diffusion regime begins.
        :param kwargs: Additional keyword arguments to pass to :py:func:`bayesian_regression`.
        """

        self.bayesian_regression(start_dt=start_dt, **kwargs)
        _jump_diffusion_coefficient = sc.to_unit(self.gradient / (2 * self.da.coords['dimensionality'].value), 'cm2/s')
        self._jump_diffusion_coefficient = Samples(_jump_diffusion_coefficient.values, _jump_diffusion_coefficient.unit)

    def _conductivity(self, start_dt: sc.Variable, temperature: sc.Variable, volume: sc.Variable, **kwargs):
        """
        Calculation of the conductivity.
        Keyword arguments will be passed of the :py:func:`bayesian_regression` method.

        :param start_dt: The time at which the diffusion regime begins.
        :param temperature: The temperature of the system.
        :param volume: The volume of the system.
        :param kwargs: Additional keyword arguments to pass to :py:func:`bayesian_regression`.
        """
        self.bayesian_regression(start_dt=start_dt, **kwargs)
        _conductivity_diffusion_coefficient = sc.to_unit(
            self.gradient / (2 * self.da.coords['dimensionality'].value), 'coulomb2cm2/s'
        )
        conversion = 1 / (volume * k * temperature)
        _sigma = sc.to_unit(_conductivity_diffusion_coefficient * conversion, 'mS/cm')
        self._sigma = Samples(_sigma.values, _sigma.unit)

    @property
    def D(self) -> sc.Variable:
        """
        :return: The diffusion coefficient as a :py:mod:`scipp` object.
        """
        return self._diffusion_coefficient

    @property
    def D_J(self) -> sc.Variable:
        """
        :return: The jump diffusion coefficient as a :py:mod:`scipp` object.
        """
        return self._jump_diffusion_coefficient

    @property
    def sigma(self) -> sc.Variable:
        """
        :return: The conductivity as a :py:mod:`scipp` object.
        """
        return self._sigma

    def compute_covariance_matrix(self) -> sc.Variable:
        """
        Compute the covariance matrix for the diffusion coefficient calculation.

        :returns: A :py:mod:`scipp` object containing the covariance matrix.
        """
        cov = np.zeros((self.da.data.variances.size, self.da.data.variances.size))
        for i in range(0, self.da.data.variances.size):
            for j in range(i, self.da.data.variances.size):
                ratio = self.da.coords['n_samples'].values[i] / self.da.coords['n_samples'].values[j]
                value = ratio * self.da.data.variances[i]
                cov[i, j] = value
                cov[j, i] = np.copy(cov[i, j])
        return sc.array(
            dims=['time_interval1', 'time_interval2'],
            values=cov_nearest(minimum_eigenvalue_method(cov[self.diff_regime :, self.diff_regime :], self._cond_max)),
            unit=self.da.unit**2,
        )

    def posterior_predictive(
        self, n_posterior_samples: int = None, n_predictive_samples: int = 256, progress: bool = True
    ) -> sc.Variable:
        """
        Sample the posterior predictive distribution. The shape of the resulting array will be
        `(n_posterior_samples * n_predictive_samples, start_dt)`.

        :param n_posterior_samples: Number of samples from the posterior distribution.
            Optional, default is the number of posterior samples.
        :param n_predictive_samples: Number of random samples per sample from the posterior distribution.
            Optional, default is :py:attr:`256`.
        :param progress: Show tqdm progress for sampling. Optional, default is :py:attr:`True`.

        :return: Samples from the posterior predictive distribution.
        """
        if n_posterior_samples is None:
            n_posterior_samples = self.gradient.size

        ppd_unit = self.gradient.unit * self.da.coords['time interval'].unit + self.intercept.unit

        diff_regime = np.argwhere(self.da.coords['time interval'] >= self._start_dt)[0][0]
        ppd = sc.zeros(
            dims=['posterior samples', 'predictive samples', 'time interval'],
            shape=[n_posterior_samples, n_predictive_samples, self.da.coords['time interval'][diff_regime:].size],
            unit=ppd_unit,
        )
        samples_to_draw = list(enumerate(np.random.randint(0, self.gradient.size, size=n_posterior_samples)))

        if progress:
            iterator = tqdm(samples_to_draw, desc='Calculating Posterior Predictive')
        else:
            iterator = samples_to_draw

        # Checking unit consistency for mu and covariance
        if ppd_unit**2 != self._covariance_matrix.unit:
            raise ValueError('Units of the covariance matrix and mu do not align correctly.')

        for i, n in iterator:
            mu = self.gradient[n] * self.da.coords['time interval'][diff_regime:] + self.intercept[n]
            mv = multivariate_normal(mean=mu.values, cov=self._covariance_matrix.values, allow_singular=True)
            ppd.values[i] = mv.rvs(n_predictive_samples)

        ppd = sc.flatten(ppd, dims=['posterior samples', 'predictive samples'], to='samples')
        return ppd


def minimum_eigenvalue_method(cov: np.ndarray, cond_max=1e16) -> np.ndarray:
    """
    Implementation of the matrix reconditioning method known as the minimum
    eigenvalue method, as outlined in doi:10.1080/16000870.2019.1696646. This
    should produce a matrix with a condition number of :py:attr:`cond_max` based
    on the eigenvalues and eigenvectors of the input matrix.

    :param matrix: Matrix to recondition.
    :param cond_max: Expected condition number of output matrix. Optional,
        default is :py:attr:`1e16`.

    :return: Reconditioned matrix.
    """
    eigenthings = np.linalg.eig(cov)
    eigenvalues = eigenthings.eigenvalues
    new_eigenvalues = np.copy(eigenvalues)
    T = eigenvalues[0] / cond_max
    new_eigenvalues[np.where(new_eigenvalues < T)] = T
    new_cov = np.real(eigenthings.eigenvectors @ np.diag(new_eigenvalues) @ eigenthings.eigenvectors.T)
    return new_cov


def _straight_line(abscissa: np.ndarray, gradient: float, intercept: float = 0.0) -> np.ndarray:
    """
    A one dimensional straight line function.

    :param abscissa: The abscissa data.
    :param gradient: The slope of the line.
    :param intercept: The y-intercept of the line. Optional, default is :py:attr:`0.0`.

    :return: The resulting ordinate.
    """
    return gradient * abscissa + intercept<|MERGE_RESOLUTION|>--- conflicted
+++ resolved
@@ -166,10 +166,6 @@
         :param start_dt: The time at which the diffusion regime begins.
         :param kwargs: Additional keyword arguments to pass to :py:func:`bayesian_regression`.
         """
-<<<<<<< HEAD
-
-=======
->>>>>>> 99aef643
         self.bayesian_regression(start_dt=sc.to_unit(start_dt, self.da.coords['time interval'].unit), **kwargs)
         _diffusion_coefficient = sc.to_unit(self.gradient / (2 * self.da.coords['dimensionality'].value), 'cm2/s')
         self._diffusion_coefficient = Samples(_diffusion_coefficient.values, _diffusion_coefficient.unit)
