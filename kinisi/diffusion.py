--- conflicted
+++ resolved
@@ -166,11 +166,8 @@
         :param start_dt: The time at which the diffusion regime begins.
         :param kwargs: Additional keyword arguments to pass to :py:func:`bayesian_regression`.
         """
-<<<<<<< HEAD
+
         self.bayesian_regression(start_dt=sc.to_unit(start_dt, self.da.coords['time interval'].unit), **kwargs)
-=======
-        self.bayesian_regression(start_dt=start_dt, **kwargs)
->>>>>>> a1fb7e8f
         _diffusion_coefficient = sc.to_unit(self.gradient / (2 * self.da.coords['dimensionality'].value), 'cm2/s')
         self._diffusion_coefficient = Samples(_diffusion_coefficient.values, _diffusion_coefficient.unit)
 
