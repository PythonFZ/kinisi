"""
Parsers for kinisi. This module is responsible for reading in input files from :py:mod:`pymatgen`,
:py:mod:`MDAnalysis`, and :py:mod:`ase`.
"""

# Copyright (c) kinisi developers.
# Distributed under the terms of the MIT License.
# author: Andrew R. McCluskey (arm61) and Harry Richardson (Harry-Rich).

from typing import List, Tuple, Union
import numpy as np
import scipp as sc
from scipp.typing import VariableLikeType
from tqdm import tqdm

DIMENSIONALITY = {
    'x': np.s_[0],
    'y': np.s_[1],
    'z': np.s_[2],
    'xy': np.s_[:2],
    'xz': np.s_[::2],
    'yz': np.s_[1:],
    'xyz': np.s_[:],
    b'x': np.s_[0],
    b'y': np.s_[1],
    b'z': np.s_[2],
    b'xy': np.s_[:2],
    b'xz': np.s_[::2],
    b'yz': np.s_[1:],
    b'xyz': np.s_[:]
}


class Parser:
    """
    The base class for object parsing. 

    This class takes coordinates, lattice parameters, and indices to give the appropriate displacements back.

    :param coords: The fractional coordiates of the atoms in the trajectory. This should be a :py:mod:`scipp`
        array type object with dimensions of 'atom', 'time', and 'dimension'.
    :param lattice: A series of matrices that describe the lattice in each step in the trajectory.
        A :py:mod:`scipp` array with dimensions of 'time', 'dimension1', and 'dimension2'.
    :param indices: Indices for the atoms in the trajectory used in the diffusion calculation.
    :param drift_indices: Indices for the atoms in the trajectory that should not be used in the diffusion
    :param time_step: The input simulation time step, i.e., the time step for the molecular dynamics integrator. Note, 
        that this must be given as a :py:mod:`scipp`-type scalar. The unit used for the time_step, will be the unit 
        that is use for the time interval values.
    :param step_skip: Sampling freqency of the simulation trajectory, i.e., how many time steps exist between the
        output of the positions in the trajectory. Similar to the :py:attr:`time_step`, this parameter must be
        a :py:mod:`scipp` scalar. The units for this scalar should be dimensionless.
    :param dt: Time intervals to calculate the displacements over. Optional, defaults to a :py:mod:`scipp` array
        ranging from the smallest interval (i.e., time_step * step_skip) to the full simulation length, with 
        a step size the same as the smallest interval.
    :param dimension: Dimension/s to find the displacement along, this should be some subset of `'xyz'` indicating
        the axes of interest. Optional, defaults to `'xyz'`.
    """

    def __init__(self,
                 coords: VariableLikeType,
                 lattice: VariableLikeType,
                 indices: VariableLikeType,
                 drift_indices: VariableLikeType,
                 time_step: VariableLikeType,
                 step_skip: VariableLikeType,
                 dt: VariableLikeType = None,
                 dimension: str = 'xyz'):
        self.time_step = time_step
        self.step_skip = step_skip
        self.indices = indices
        self.drift_indices = drift_indices
        self._dimension = dimension
        self._volume = None
        self.dt = dt
        if self.dt is None:
            self.dt_int = sc.arange(start=1, stop=coords.sizes['time'], step=1, dim='time interval')
            self.dt = self.dt_int * time_step * step_skip
        self.dt_int = (self.dt / (time_step * step_skip)).astype(int)

        disp = self.calculate_displacements(coords, lattice)
        drift_corrected = self.correct_drift(disp)

        self._slice = DIMENSIONALITY[dimension.lower()]
        drift_corrected = drift_corrected['dimension', self._slice]
        self.dimensionality = drift_corrected.sizes['dimension'] * sc.units.dimensionless

        self.displacements = drift_corrected['atom', indices]

    def calculate_displacements(self, coords: VariableLikeType, lattice: VariableLikeType) -> VariableLikeType:
        """
        Calculate the absolute displacements of the atoms in the trajectory.
        
        :param coords: The fractional coordiates of the atoms in the trajectory. This should be a :py:mod:`scipp`
            array type object with dimensions of 'atom', 'time', and 'dimension'.
        :param lattice: A series of matrices that describe the lattice in each step in the trajectory.
            A :py:mod:`scipp` array with dimensions of 'time', 'dimension1', and 'dimension2'.
            
        :return: The absolute displacements of the atoms in the trajectory.
        """
        lattice_inv = np.linalg.inv(lattice.values)
        wrapped = sc.array(dims=coords.dims,
                           values=np.einsum('jik,jkl->jil', coords.values, lattice.values),
                           unit=coords.unit)
        wrapped_diff = sc.array(dims=['obs'] + list(coords.dims[1:]),
                                values=(wrapped['time', 1:] - wrapped['time', :-1]).values,
                                unit=coords.unit)
        diff_diff = sc.array(dims=wrapped_diff.dims,
                             values=np.einsum(
                                 'jik,jkl->jil',
                                 np.floor(np.einsum('jik,jkl->jil', wrapped_diff.values, lattice_inv[1:]) + 0.5),
                                 lattice.values[1:]),
                             unit=coords.unit)
        unwrapped_diff = wrapped_diff - diff_diff
        return sc.cumsum(unwrapped_diff, 'obs')

    def correct_drift(self, disp: VariableLikeType) -> VariableLikeType:
        """
        Perform drift correction, such that the displacement is calculated normalised to any framework drift.

        :param disp: Displacements for all atoms in the simulation. A :py:mod:`scipp` array with dimensions
            of `obs`, `atom` and `dimension`. 

        :return: Displacements corrected to account for drift of a framework.
        """
        return disp - sc.mean(disp['atom', self.drift_indices.values], 'atom')


<<<<<<< HEAD
        :return: Smoothed time intervals.
        """
        min_dt = int(self.min_dt / (self.step_skip * self.time_step))
        max_dt = int(self.max_dt / (self.step_skip * self.time_step))
        if min_dt == 0:
            min_dt = 1
        if spacing == 'linear':
            return np.linspace(min_dt, max_dt, n_steps, dtype=int)
        elif spacing == 'logarithmic':
            return np.unique(np.geomspace(min_dt, max_dt, n_steps, dtype=int))
        else:
            raise ValueError("Only linear or logarithmic spacing is allowed.")

    def get_disps(self,
                  time_intervals: np.ndarray,
                  drift_corrected: np.ndarray,
                  progress: bool = True) -> Tuple[np.ndarray, List[np.ndarray], np.ndarray]:
        """
        Calculate the displacement at each time interval.

        :param time_intervals: Smoothed time intervals.
        :param drift_corrected: Drift of framework corrected disp.
        :param progress: Print progress bars to screen. Defaults to :py:attr:`True`.

        :return: Tuple containing: time step intervals and raw displacement.
        """
        delta_t = time_intervals * self.time_step * self.step_skip
        disp_3d = []
        n_samples = np.array([])
        if progress:
            iterator = tqdm(time_intervals, desc='Getting Displacements')
        else:
            iterator = time_intervals
        disp_mem = 0
        itemsize = drift_corrected.itemsize
        for i, time_interval in enumerate(iterator):
            disp_mem += np.prod(drift_corrected[self.indices, time_interval::].shape) * itemsize
            disp_mem += (len(self.indices) * drift_corrected.shape[-1]) * itemsize
        disp_mem *= 1e-9
        if disp_mem > self.memory_limit:
            raise MemoryError(f"The memory limit of this job is {self.memory_limit:.1e} GB but the "
                              f"displacement values will use {disp_mem:.1e} GB. Please either increase "
                              "the memory_limit parameter or descrease the sampling rate (see "
                              "https://kinisi.readthedocs.io/en/latest/memory_limit.html).")
        for i, time_interval in enumerate(iterator):
            if self.sampling == 'single-origin':
                disp = drift_corrected[self.indices, i:i + 1]
                if np.multiply(*disp[:, ::time_interval].shape[:2]) <= 1:
                    continue
                disp_3d.append(disp)
            elif self.sampling == 'multi-origin':
                disp = np.concatenate([
                    drift_corrected[self.indices, np.newaxis, time_interval - 1],
                    np.subtract(drift_corrected[self.indices, time_interval:],
                                drift_corrected[self.indices, :-time_interval])
                ],
                                      axis=1)
                if np.multiply(*disp[:, ::time_interval].shape[:2]) <= 1:
                    continue
                disp_3d.append(disp)
            else:
                raise ValueError(f"The sampling option of {self.sampling} is unrecognized, "
                                 "please use 'multi-origin' or 'single-origin'.")
            # n_samples = np.append(n_samples, np.multiply(*disp[:, ::time_interval].shape[:2]))
            n_samples = np.append(n_samples, disp.shape[0] * time_intervals[-1] / time_interval)
        return delta_t, disp_3d, n_samples
=======
class PymatgenParser(Parser):
    """
    Parser for pymatgen structures.
>>>>>>> 4f8a397e

    This takes a list of pymatgen structures as an input. 

    :param structures: Structures ordered in sequence of run.
    :param specie: Specie to calculate diffusivity for as a String, e.g. :py:attr:`'Li'`.
    :param time_step: The input simulation time step, i.e., the time step for the molecular dynamics integrator. Note, 
        that this must be given as a :py:mod:`scipp`-type scalar. The unit used for the time_step, will be the unit 
        that is use for the time interval values.
    :param step_skip: Sampling freqency of the simulation trajectory, i.e., how many time steps exist between the
        output of the positions in the trajectory. Similar to the :py:attr:`time_step`, this parameter must be
        a :py:mod:`scipp` scalar. The units for this scalar should be dimensionless.
    :param dt: Time intervals to calculate the displacements over. Optional, defaults to a :py:mod:`scipp` array
        ranging from the smallest interval (i.e., time_step * step_skip) to the full simulation length, with 
        a step size the same as the smallest interval.
    :param dimension: Dimension/s to find the displacement along, this should be some subset of `'xyz'` indicating
        the axes of interest. Optional, defaults to `'xyz'`.
    :param distance_unit: The unit of distance used in the input structures. Optional, defaults to angstroms.
    :param progress: Whether to show a progress bar when reading in the structures. Optional, defaults to `True`.
    """

    def __init__(
        self,
        structures: List['pymatgen.core.structure.Structure'],
        specie: Union['pymatgen.core.periodic_table.Element', 'pymatgen.core.periodic_table.Specie'],
        time_step: VariableLikeType,
        step_skip: VariableLikeType,
        dt: VariableLikeType = None,
        dimension: str = 'xyz',
        distance_unit: sc.Unit = sc.units.angstrom,
        specie_indices: VariableLikeType = None,
        masses: VariableLikeType = None,
        progress: bool = True,
    ):
        self.distance_unit = distance_unit

        structure, coords, latt = self.get_structure_coords_latt(structures, progress)

        if specie is not None:
            indices, drift_indices = self.get_indices(structure, specie)
        elif isinstance(specie_indices, sc.Variable):
            if len(specie_indices.dims) > 1:
                coords, indices, drift_indices = _get_molecules(structure, coords, specie_indices, masses, distance_unit)
            else:
                indices, drift_indices = _get_framework(structure, specie_indices)
        else:
            raise TypeError('Unrecognized type for specie or specie_indices, specie_indices must be a sc.array')

        super().__init__(coords, latt, indices, drift_indices, time_step, step_skip, dt, dimension)
        self._volume = structure.volume * self.distance_unit**3

    def get_structure_coords_latt(
            self,
            structures: List['pymatgen.core.structure.Structure'],
            progress: bool = True) -> Tuple["pymatgen.core.structure.Structure", VariableLikeType, VariableLikeType]:
        """
        Obtain the initial structure, coordinates, and lattice parameters from a list of pymatgen structures.

        :param structures: Structures ordered in sequence of run.
        :param progress: Whether to show a progress bar when reading in the structures.

        :returns: A tuple of the initial structure (as
            a :py:class:`pymatgen.core.structure.Structure`), coordinates (as
            a :py:mod:`scipp` array with dimensions of `time`, `atom`, and `dimension`),
            and lattice parameters (as a :py:mod:`scipp` array with dimensions `time`,
            `dimension1`, and `dimension2`).
        """
        first = True
        coords_l = []
        latt_l = []
        if progress:
            iterator = tqdm(structures, desc='Reading Trajectory')
        else:
            iterator = structures
        for struct in iterator:
            if first:
                structure = struct
                first = False
            coords_l.append(np.array(struct.frac_coords))
            latt_l.append(np.array(struct.lattice.matrix))

        coords_l.insert(0, coords_l[0])
        latt_l.insert(0, latt_l[0])
        coords_l = np.array(coords_l)
        latt_l = np.array(latt_l)
        coords = sc.array(dims=['time', 'atom', 'dimension'], values=coords_l, unit=self.distance_unit)
        latt = sc.array(dims=['time', 'dimension1', 'dimension2'], values=latt_l, unit=self.distance_unit)
        return structure, coords, latt

    def get_indices(
        self, structure: 'pymatgen.core.structure.Structure', specie: Union['pymatgen.core.periodic_table.Element',
                                                                            'pymatgen.core.periodic_table.Specie']
    ) -> Tuple[VariableLikeType, VariableLikeType]:
        """
        Determine the framework and mobile indices from a :py:mod:`pymatgen` structure.
        
        :param structure: The initial structure to determine the indices from.
        :param specie: The specie to calculate the diffusivity for.

        :returns: A tuple of the indices for the specie of interest (mobile) and the
            drift (framework) indices.
        """
        indices = []
        drift_indices = []
        for i, site in enumerate(structure):
            if site.specie.__str__() in specie:
                indices.append(i)
            else:
                drift_indices.append(i)
        indices = sc.Variable(dims=['atom'], values=indices)
        drift_indices = sc.Variable(dims=['atom'], values=drift_indices)
        return indices, drift_indices


class MDAnalysisParser(Parser):
    """
    Parser for MDAnalysis structures.

    Takes an MDAnalysis.Universe object as an input. 

    :param universe: MDanalysis universe object to be parsed
    :param specie: Specie to calculate diffusivity for as a String, e.g. :py:attr:`'Li'`.
<<<<<<< HEAD
    :param time_step: Time step, in femtoseconds, between steps in trajectory.
    :param step_skip: Sampling freqency of the trajectory (time_step is multiplied by this number to get the real
        time between output from the simulation file).
    :param sub_sample_traj: Multiple of the :py:attr:`time_step` to sub sample at. Optional, defaults
        to :py:attr:`1` where all timesteps are used.
    :param min_dt: Minimum time interval to be evaluated, in the simulation units. Optional, defaults to the
        produce of :py:attr:`time_step` and :py:attr:`step_skip`.
    :param max_dt: Maximum time interval to be evaluated, in the simulation units. Optional, defaults to the
        length of the simulation.
    :param n_steps: Number of steps to be used in the time interval function. Optional, defaults to :py:attr:`100`
        unless this is fewer than the total number of steps in the trajectory when it defaults to this number.
    :param spacing: The spacing of the steps that define the time interval, can be either :py:attr:`'linear'` or
        :py:attr:`'logarithmic'`. If :py:attr:`'logarithmic'` the number of steps will be less than or equal
        to that in the :py:attr:`n_steps` argument, such that all values are unique. Optional, defaults to
        :py:attr:`linear`.
    :param sampling: The ways that the time-windows are sampled. The options are :py:attr:`'single-origin'`
        or :py:attr:`'multi-origin'` with the former resulting in only one observation per atom per
        time-window and the latter giving the maximum number of origins without sampling overlapping
        trajectories. Optional, defaults to :py:attr:`'multi-origin'`.
    :param memory_limit: Upper limit in the amount of computer memory that the displacements can occupy in
        gigabytes (GB). Optional, defaults to :py:attr:`8.`.
    :param progress: Print progress bars to screen. Optional, defaults to :py:attr:`True`.
    :param specie_indices: Optional, list of indices to calculate diffusivity for as a list of indices. Specie 
        must be set to None for this to function. Molecules can be specificed as a list of lists of indices.
        The inner lists must all be on the same length.
    :param masses: Optional, list of masses associated with the indices in specie_indices. Must be same shape as specie_indices.
    :param framework_indices: Optional, list of framework indices to be used to correct framework drift. If an empty list is passed no drift correction will be performed.
=======
    :param time_step: The input simulation time step, i.e., the time step for the molecular dynamics integrator. Note, 
        that this must be given as a :py:mod:`scipp`-type scalar. The unit used for the time_step, will be the unit 
        that is use for the time interval values.
    :param step_skip: Sampling freqency of the simulation trajectory, i.e., how many time steps exist between the
        output of the positions in the trajectory. Similar to the :py:attr:`time_step`, this parameter must be
        a :py:mod:`scipp` scalar. The units for this scalar should be dimensionless.
    :param dt: Time intervals to calculate the displacements over. Optional, defaults to a :py:mod:`scipp` array
        ranging from the smallest interval (i.e., time_step * step_skip) to the full simulation length, with 
        a step size the same as the smallest interval.
    :param dimension: Dimension/s to find the displacement along, this should be some subset of `'xyz'` indicating
        the axes of interest. Optional, defaults to `'xyz'`.
    :param distance_unit: The unit of distance used in the input structures. Optional, defaults to angstroms.
    :param sub_sample_atoms: Subsample the atoms in the trajectory. Optional, defaults to 1.
    :param sub_sample_traj: Subsample the trajectory. Optional, defaults to 1.
    :param progress: Whether to show a progress bar when reading in the structures. Optional, defaults to `True`.
>>>>>>> 4f8a397e
    """

    def __init__(self,
                 universe: 'MDAnalysis.core.universe.Universe',
                 specie: str,
                 time_step: VariableLikeType,
                 step_skip: VariableLikeType,
                 dt: VariableLikeType = None,
                 dimension: str = 'xyz',
                 distance_unit: sc.Unit = sc.units.angstrom,
                 specie_indices: VariableLikeType = None,
                 masses: VariableLikeType = None,
                 progress: bool = True):

        self.distance_unit = distance_unit

        structure, coords, latt = self.get_structure_coords_latt(universe, progress)

        if specie is not None:
            indices, drift_indices = self.get_indices(structure, specie)
        elif isinstance(specie_indices, sc.Variable):
            if len(specie_indices.dims) > 1:
                coords, indices, drift_indices = _get_molecules(structure, coords, specie_indices, masses,distance_unit)
            else:
                indices, drift_indices = _get_framework(structure, specie_indices)
        else:
<<<<<<< HEAD
            raise TypeError('Unrecognized type for specie or specie_indices')

        self.coords_check = coords[0]

        super().__init__(disp=self.get_disp(coords, latt, progress=progress),
                         indices=indices[0],
                         drift_indices=indices[1],
                         time_step=time_step,
                         step_skip=step_skip * sub_sample_traj,
                         min_dt=min_dt,
                         max_dt=max_dt,
                         n_steps=n_steps,
                         spacing=spacing,
                         sampling=sampling,
                         memory_limit=memory_limit,
                         progress=progress)
        self._volume = structure.volume
        warnings.warn("UserWarning: Be aware that the expected input unit for 'time_step' is femtoseconds, not picoseconds.")
        self.delta_t *= 1e-3

    @staticmethod
    def get_structure_coords_latt(
            structures: List["pymatgen.core.structure.Structure"],
            sub_sample_traj: int = 1,
            progress: bool = True) -> Tuple["pymatgen.core.structure.Structure", List[np.ndarray], List[np.ndarray]]:
        """
        Obtain the initial structure and displacement from a :py:attr:`list`
        of :py:class`pymatgen.core.structure.Structure`.
=======
            raise TypeError('Unrecognized type for specie or specie_indices, specie_indices must be a sc.array')
>>>>>>> 4f8a397e

        super().__init__(coords, latt, indices, drift_indices, time_step, step_skip, dt, dimension)

    def get_structure_coords_latt(
        self,
        universe: 'MDAnalysis.core.universe.Universe',
        progress: bool = True,
    ) -> Tuple["MDAnalysis.core.universe.Universe", VariableLikeType, VariableLikeType]:
        """
        Obtain the initial structure, coordinates, and lattice parameters from an MDAnalysis.Universe object.

        :param universe: MDanalysis universe object.
        :param progress: Whether to show a progress bar when reading in the structures.
        :param sub_sample_atoms: Subsample the atoms in the trajectory. Optional, defaults to 1.
        :param sub_sample_traj: Subsample the trajectory. Optional, defaults to 1.

        :returns: A tuple of:  the initial structure (as
            a :py:class:`MDAnalysis.core.universe.Universe`), coordinates (as
            a :py:mod:`scipp` array with dimensions of `time`, `atom`, and `dimension`),
            and lattice parameters (as a :py:mod:`scipp` array with dimensions `time`,
            `dimension1`, and `dimension2`).
        """
        first = True
        coords_l = []
        latt_l = []
        if progress:
            iterator = tqdm(universe.trajectory, desc='Reading Trajectory')
        else:
            iterator = universe.trajectory

        for struct in iterator:
            if first:
                structure = universe.atoms
                first = False
            matrix = np.array(struct.triclinic_dimensions)
            inv_matrix = np.linalg.inv(matrix)
            coords_l.append(np.dot(universe.atoms.positions, inv_matrix))
            latt_l.append(np.array(matrix))

        coords_l = np.array(coords_l)
        latt_l = np.array(latt_l)

        coords = sc.array(dims=['time', 'atom', 'dimension'], values=coords_l, unit=self.distance_unit)
        latt = sc.array(dims=['time', 'dimension1', 'dimension2'], values=latt_l, unit=self.distance_unit)

<<<<<<< HEAD
    def __init__(self,
                 universe: "MDAnalysis.core.universe.Universe",
                 specie: str,
                 time_step: float,
                 step_skip: int,
                 sub_sample_atoms: int = 1,
                 sub_sample_traj: int = 1,
                 min_dt: float = None,
                 max_dt: float = None,
                 n_steps: int = 100,
                 spacing: str = 'linear',
                 sampling: str = 'multi-origin',
                 memory_limit: float = 8.,
                 progress: bool = True,
                 specie_indices: List[int] = None,
                 masses: List[float] = None,
                 framework_indices: List[int] = None):

        if sub_sample_atoms != 1 and specie_indices is not None:
            raise ValueError(
                'sub_sample_atom cannot be used with specie_indices. Please specify only inidices you wish to sample.')

        structure, coords, latt, volume = self.get_structure_coords_latt(universe, sub_sample_atoms, sub_sample_traj,
                                                                         progress)

        if specie is not None:
            indices = self.get_indices(structure, specie, framework_indices)
        elif isinstance(specie_indices, (list, tuple)):
            if isinstance(specie_indices[0], (list, tuple)):
                coords, indices = _get_molecules(
                    structure, coords, specie_indices, masses, framework_indices
                )  #Warning: This function changes the structure without changing the MDAnalysis object
            else:
                indices = _get_framework(structure, specie_indices, framework_indices)
        else:
            raise TypeError('Unrecognized type for specie or specie_indices')

        self.coords_check = coords[0]

        super().__init__(disp=self.get_disp(coords, latt, progress=progress),
                         indices=indices[0],
                         drift_indices=indices[1],
                         time_step=time_step,
                         step_skip=step_skip * sub_sample_traj,
                         min_dt=min_dt,
                         max_dt=max_dt,
                         n_steps=n_steps,
                         spacing=spacing,
                         sampling=sampling,
                         memory_limit=memory_limit,
                         progress=progress)
        self._volume = volume

    @staticmethod
    def get_structure_coords_latt(
            universe: "MDAnalysis.core.universe.Universe",
            sub_sample_atoms: int = 1,
            sub_sample_traj: int = 1,
            progress: bool = True
    ) -> Tuple["MDAnalysis.core.groups.AtomGroup", List[np.ndarray], List[np.ndarray], float]:
        """
        Obtain the initial structure and displacement from a :py:class:`MDAnalysis.universe.Universe` file.

        :param universe: Universe for analysis.
        :param sub_sample_atoms: Frequency to sub sample the number of atoms. Optional, default is :py:attr:`1`.
        :param sub_sample_traj: Multiple of the :py:attr:`time_step` to sub sample at. Optional,
            default is :py:attr:`1`.
        :param progress: Print progress bars to screen. Optional, defaults to :py:attr:`True`.
=======
        return structure, coords, latt
>>>>>>> 4f8a397e

    def get_indices(
        self,
        structure: "MDAnalysis.universe.Universe",
        specie: str,
    ) -> Tuple[VariableLikeType, VariableLikeType]:
        """
        Determine framework and non-framework indices for an :py:mod:`MDAnalysis` compatible file.

        :param structure: Initial structure.
        :param specie: Specie to calculate diffusivity for as a String, e.g. :py:attr:`'Li'`.

        :return: Tuple containing indices for the atoms in the trajectory used in the calculation of the
            diffusion and indices of framework atoms.
        """
        indices = []
        drift_indices = []

        if not isinstance(specie, list):
            specie = [specie]

        for i, site in enumerate(structure):
            if site.type in specie:
                indices.append(i)
            else:
                drift_indices.append(i)

        if len(indices) == 0:
            raise ValueError("There are no species selected to calculate the mean-squared displacement of.")

        indices = sc.Variable(dims=['atom'], values=indices)
        drift_indices = sc.Variable(dims=['atom'], values=drift_indices)

        return indices, drift_indices


def _get_molecules(structure: Union["ase.atoms.Atoms", "pymatgen.core.structure.Structure",
                                    "MDAnalysis.universe.Universe"], coords: VariableLikeType,
                   indices: VariableLikeType,
                   masses: VariableLikeType,
                   distance_unit:sc.Unit) -> Tuple[np.ndarray, np.ndarray, Tuple[np.ndarray, np.ndarray]]:
    """
    Determine framework and non-framework indices for an :py:mod:`ase` or :py:mod:`pymatgen` or :py:mod:`MDAnalysis` compatible file when specie_indices are provided and contain multiple molecules. Warning: This function changes the structure without changing the object.
<<<<<<< HEAD
    Calculates the centre of mass of provided particle groups using the pseudo-centre of mass approach (see arXiv:2501.14578).
=======
>>>>>>> 4f8a397e

    :param structure: Initial structure.
    :param coords: fractional coordinates for all atoms.
    :param indices: indices for the atoms in the molecules in the trajectory used in the calculation 
    of the diffusion.
    :param masses: Masses associated with indices in indices.
    :param framework_indices: Indices of framework to be used in drift correction. If set to None will return all indices that are not in indices.


    :return: Tuple containing: Tuple containing: fractional coordinates for centers and framework atoms
    and Tuple containing: indices for centers used in the calculation 
    of the diffusion and indices of framework atoms.
    """
    drift_indices = []
    try:
        indices = indices - 1
    except:
        raise ValueError('Molecules must be of same length')

    n_molecules = indices.shape[0]

    # Removed method for framework_indices
    for i, site in enumerate(structure):
        if i not in indices.values:
            drift_indices.append(i)

    if masses == None:
        weights = sc.ones_like(indices)
    elif len(masses.values) != indices.values.shape[1]:
        raise ValueError('Masses must be the same length as a molecule')
    else:
        weights = masses.copy()

<<<<<<< HEAD
    sq_coords = np.squeeze(coords, axis=2)
    s_coords = sq_coords[:, indices]
    theta = s_coords * (2 * np.pi)
    xi = np.cos(theta)
    zeta = np.sin(theta)
    xi_bar = np.average(xi, axis=-2, weights=weights)
    zeta_bar = np.average(zeta, axis=-2, weights=weights)
    theta_bar = np.arctan2(-zeta_bar, -xi_bar) + np.pi
    new_s_coords = theta_bar / (2 * np.pi)

    # Implementation of pseudo-centre of mass approach to centre of mass calculation (see arXiv:2501.14578).
    pseudo_com_recentering = ((s_coords - (new_s_coords + 0.5)[:, :, np.newaxis]) % 1)
    com_pseudo_space = np.average(pseudo_com_recentering, weights=masses, axis=2)
    corrected_com = (com_pseudo_space + (new_s_coords + 0.5)) % 1

    new_coords = np.concatenate((corrected_com, sq_coords[:, drift_indices]), axis=1)
    new_indices = list(range(n_molecules))
    new_drift_indices = list(range(n_molecules, n_molecules + len(drift_indices)))
=======
    new_s_coords = _calculate_centers_of_mass(coords, weights, indices,distance_unit)

    if coords.dtype == np.float32:
        # MDAnalysis uses float32, so we need to convert to float32 to avoid concat error
        new_s_coords = new_s_coords.astype(np.float32)
>>>>>>> 4f8a397e

    new_coords = sc.concat([new_s_coords, coords['atom', drift_indices]], 'atom')
    new_indices = sc.Variable(dims=['molecule'], values=list(range(n_molecules)))
    new_drift_indices = sc.Variable(dims=['molecule'],
                                    values=list(range(n_molecules, n_molecules + len(drift_indices))))

    return new_coords, new_indices, new_drift_indices


def _calculate_centers_of_mass(coords: VariableLikeType, weights: VariableLikeType,
                               indices: VariableLikeType, distance_unit:sc.Unit) -> VariableLikeType:
    """
    Calculates the weighted molecular centre of mass based on chosen weights and indices as per https://doi.org/10.1080/2151237X.2008.10129266
    The method involves projection of the each coordinate onto a circle to allow for efficient COM calculation
    
     :param coords: array of coordinates
     :param weights: 1D array of weights of elements within molecule
     :param indices: N by M dimensional array of indices of N molecules of M atoms

     :return: Array containing coordinates of centres of mass of molecules
    """
    s_coords = sc.fold(coords['atom', indices.values.flatten()], 'atom', dims=indices.dims, shape=indices.shape)
    theta = s_coords * (2 * np.pi * (sc.units.rad / distance_unit))
    xi = sc.cos(theta)
    zeta = sc.sin(theta)
    # This allows the dimensions of the indices to be any word, paired with 'atom'.
    dims_id = [i for i in indices.dims if i != 'atom'][0]
    xi_bar = (weights * xi).sum(dim=dims_id) / weights.sum(dim=dims_id)
    zeta_bar = (weights * zeta).sum(dim=dims_id) / weights.sum(dim=dims_id)
    theta_bar = sc.atan2(y=-zeta_bar, x=-xi_bar) + np.pi * sc.units.rad
    new_s_coords = theta_bar / (2 * np.pi * (sc.units.rad / distance_unit))
    return new_s_coords


def _get_framework(structure:  Union["ase.atoms.Atoms", "pymatgen.core.structure.Structure",
                                     "MDAnalysis.universe.Universe"], indices: VariableLikeType) -> Tuple[np.ndarray, np.ndarray]:
    """
    Determine the framework indices from an :py:mod:`ase` or :py:mod:`pymatgen` or :py:mod:`MDAnalysis` compatible file when indices are provided
    
    :param structure: Initial structure.
    :param indices: Indices for the atoms in the trajectory used in the calculation of the 
        diffusion.
    :param framework_indices: Indices of framework to be used in drift correction. If set to None will return all indices that are not in indices.
    
    :return: Tuple containing: indices for the atoms in the trajectory used in the calculation of the
        diffusion and indices of framework atoms. 
    """

    drift_indices = []

    for i, site in enumerate(structure):
        if i not in indices:
            drift_indices.append(i)

    drift_indices = sc.Variable(dims=['atom'], values=drift_indices)

    return indices, drift_indices<|MERGE_RESOLUTION|>--- conflicted
+++ resolved
@@ -125,78 +125,9 @@
         return disp - sc.mean(disp['atom', self.drift_indices.values], 'atom')
 
 
-<<<<<<< HEAD
-        :return: Smoothed time intervals.
-        """
-        min_dt = int(self.min_dt / (self.step_skip * self.time_step))
-        max_dt = int(self.max_dt / (self.step_skip * self.time_step))
-        if min_dt == 0:
-            min_dt = 1
-        if spacing == 'linear':
-            return np.linspace(min_dt, max_dt, n_steps, dtype=int)
-        elif spacing == 'logarithmic':
-            return np.unique(np.geomspace(min_dt, max_dt, n_steps, dtype=int))
-        else:
-            raise ValueError("Only linear or logarithmic spacing is allowed.")
-
-    def get_disps(self,
-                  time_intervals: np.ndarray,
-                  drift_corrected: np.ndarray,
-                  progress: bool = True) -> Tuple[np.ndarray, List[np.ndarray], np.ndarray]:
-        """
-        Calculate the displacement at each time interval.
-
-        :param time_intervals: Smoothed time intervals.
-        :param drift_corrected: Drift of framework corrected disp.
-        :param progress: Print progress bars to screen. Defaults to :py:attr:`True`.
-
-        :return: Tuple containing: time step intervals and raw displacement.
-        """
-        delta_t = time_intervals * self.time_step * self.step_skip
-        disp_3d = []
-        n_samples = np.array([])
-        if progress:
-            iterator = tqdm(time_intervals, desc='Getting Displacements')
-        else:
-            iterator = time_intervals
-        disp_mem = 0
-        itemsize = drift_corrected.itemsize
-        for i, time_interval in enumerate(iterator):
-            disp_mem += np.prod(drift_corrected[self.indices, time_interval::].shape) * itemsize
-            disp_mem += (len(self.indices) * drift_corrected.shape[-1]) * itemsize
-        disp_mem *= 1e-9
-        if disp_mem > self.memory_limit:
-            raise MemoryError(f"The memory limit of this job is {self.memory_limit:.1e} GB but the "
-                              f"displacement values will use {disp_mem:.1e} GB. Please either increase "
-                              "the memory_limit parameter or descrease the sampling rate (see "
-                              "https://kinisi.readthedocs.io/en/latest/memory_limit.html).")
-        for i, time_interval in enumerate(iterator):
-            if self.sampling == 'single-origin':
-                disp = drift_corrected[self.indices, i:i + 1]
-                if np.multiply(*disp[:, ::time_interval].shape[:2]) <= 1:
-                    continue
-                disp_3d.append(disp)
-            elif self.sampling == 'multi-origin':
-                disp = np.concatenate([
-                    drift_corrected[self.indices, np.newaxis, time_interval - 1],
-                    np.subtract(drift_corrected[self.indices, time_interval:],
-                                drift_corrected[self.indices, :-time_interval])
-                ],
-                                      axis=1)
-                if np.multiply(*disp[:, ::time_interval].shape[:2]) <= 1:
-                    continue
-                disp_3d.append(disp)
-            else:
-                raise ValueError(f"The sampling option of {self.sampling} is unrecognized, "
-                                 "please use 'multi-origin' or 'single-origin'.")
-            # n_samples = np.append(n_samples, np.multiply(*disp[:, ::time_interval].shape[:2]))
-            n_samples = np.append(n_samples, disp.shape[0] * time_intervals[-1] / time_interval)
-        return delta_t, disp_3d, n_samples
-=======
 class PymatgenParser(Parser):
     """
     Parser for pymatgen structures.
->>>>>>> 4f8a397e
 
     This takes a list of pymatgen structures as an input. 
 
@@ -318,35 +249,6 @@
 
     :param universe: MDanalysis universe object to be parsed
     :param specie: Specie to calculate diffusivity for as a String, e.g. :py:attr:`'Li'`.
-<<<<<<< HEAD
-    :param time_step: Time step, in femtoseconds, between steps in trajectory.
-    :param step_skip: Sampling freqency of the trajectory (time_step is multiplied by this number to get the real
-        time between output from the simulation file).
-    :param sub_sample_traj: Multiple of the :py:attr:`time_step` to sub sample at. Optional, defaults
-        to :py:attr:`1` where all timesteps are used.
-    :param min_dt: Minimum time interval to be evaluated, in the simulation units. Optional, defaults to the
-        produce of :py:attr:`time_step` and :py:attr:`step_skip`.
-    :param max_dt: Maximum time interval to be evaluated, in the simulation units. Optional, defaults to the
-        length of the simulation.
-    :param n_steps: Number of steps to be used in the time interval function. Optional, defaults to :py:attr:`100`
-        unless this is fewer than the total number of steps in the trajectory when it defaults to this number.
-    :param spacing: The spacing of the steps that define the time interval, can be either :py:attr:`'linear'` or
-        :py:attr:`'logarithmic'`. If :py:attr:`'logarithmic'` the number of steps will be less than or equal
-        to that in the :py:attr:`n_steps` argument, such that all values are unique. Optional, defaults to
-        :py:attr:`linear`.
-    :param sampling: The ways that the time-windows are sampled. The options are :py:attr:`'single-origin'`
-        or :py:attr:`'multi-origin'` with the former resulting in only one observation per atom per
-        time-window and the latter giving the maximum number of origins without sampling overlapping
-        trajectories. Optional, defaults to :py:attr:`'multi-origin'`.
-    :param memory_limit: Upper limit in the amount of computer memory that the displacements can occupy in
-        gigabytes (GB). Optional, defaults to :py:attr:`8.`.
-    :param progress: Print progress bars to screen. Optional, defaults to :py:attr:`True`.
-    :param specie_indices: Optional, list of indices to calculate diffusivity for as a list of indices. Specie 
-        must be set to None for this to function. Molecules can be specificed as a list of lists of indices.
-        The inner lists must all be on the same length.
-    :param masses: Optional, list of masses associated with the indices in specie_indices. Must be same shape as specie_indices.
-    :param framework_indices: Optional, list of framework indices to be used to correct framework drift. If an empty list is passed no drift correction will be performed.
-=======
     :param time_step: The input simulation time step, i.e., the time step for the molecular dynamics integrator. Note, 
         that this must be given as a :py:mod:`scipp`-type scalar. The unit used for the time_step, will be the unit 
         that is use for the time interval values.
@@ -362,7 +264,6 @@
     :param sub_sample_atoms: Subsample the atoms in the trajectory. Optional, defaults to 1.
     :param sub_sample_traj: Subsample the trajectory. Optional, defaults to 1.
     :param progress: Whether to show a progress bar when reading in the structures. Optional, defaults to `True`.
->>>>>>> 4f8a397e
     """
 
     def __init__(self,
@@ -389,38 +290,7 @@
             else:
                 indices, drift_indices = _get_framework(structure, specie_indices)
         else:
-<<<<<<< HEAD
-            raise TypeError('Unrecognized type for specie or specie_indices')
-
-        self.coords_check = coords[0]
-
-        super().__init__(disp=self.get_disp(coords, latt, progress=progress),
-                         indices=indices[0],
-                         drift_indices=indices[1],
-                         time_step=time_step,
-                         step_skip=step_skip * sub_sample_traj,
-                         min_dt=min_dt,
-                         max_dt=max_dt,
-                         n_steps=n_steps,
-                         spacing=spacing,
-                         sampling=sampling,
-                         memory_limit=memory_limit,
-                         progress=progress)
-        self._volume = structure.volume
-        warnings.warn("UserWarning: Be aware that the expected input unit for 'time_step' is femtoseconds, not picoseconds.")
-        self.delta_t *= 1e-3
-
-    @staticmethod
-    def get_structure_coords_latt(
-            structures: List["pymatgen.core.structure.Structure"],
-            sub_sample_traj: int = 1,
-            progress: bool = True) -> Tuple["pymatgen.core.structure.Structure", List[np.ndarray], List[np.ndarray]]:
-        """
-        Obtain the initial structure and displacement from a :py:attr:`list`
-        of :py:class`pymatgen.core.structure.Structure`.
-=======
             raise TypeError('Unrecognized type for specie or specie_indices, specie_indices must be a sc.array')
->>>>>>> 4f8a397e
 
         super().__init__(coords, latt, indices, drift_indices, time_step, step_skip, dt, dimension)
 
@@ -465,79 +335,8 @@
 
         coords = sc.array(dims=['time', 'atom', 'dimension'], values=coords_l, unit=self.distance_unit)
         latt = sc.array(dims=['time', 'dimension1', 'dimension2'], values=latt_l, unit=self.distance_unit)
-
-<<<<<<< HEAD
-    def __init__(self,
-                 universe: "MDAnalysis.core.universe.Universe",
-                 specie: str,
-                 time_step: float,
-                 step_skip: int,
-                 sub_sample_atoms: int = 1,
-                 sub_sample_traj: int = 1,
-                 min_dt: float = None,
-                 max_dt: float = None,
-                 n_steps: int = 100,
-                 spacing: str = 'linear',
-                 sampling: str = 'multi-origin',
-                 memory_limit: float = 8.,
-                 progress: bool = True,
-                 specie_indices: List[int] = None,
-                 masses: List[float] = None,
-                 framework_indices: List[int] = None):
-
-        if sub_sample_atoms != 1 and specie_indices is not None:
-            raise ValueError(
-                'sub_sample_atom cannot be used with specie_indices. Please specify only inidices you wish to sample.')
-
-        structure, coords, latt, volume = self.get_structure_coords_latt(universe, sub_sample_atoms, sub_sample_traj,
-                                                                         progress)
-
-        if specie is not None:
-            indices = self.get_indices(structure, specie, framework_indices)
-        elif isinstance(specie_indices, (list, tuple)):
-            if isinstance(specie_indices[0], (list, tuple)):
-                coords, indices = _get_molecules(
-                    structure, coords, specie_indices, masses, framework_indices
-                )  #Warning: This function changes the structure without changing the MDAnalysis object
-            else:
-                indices = _get_framework(structure, specie_indices, framework_indices)
-        else:
-            raise TypeError('Unrecognized type for specie or specie_indices')
-
-        self.coords_check = coords[0]
-
-        super().__init__(disp=self.get_disp(coords, latt, progress=progress),
-                         indices=indices[0],
-                         drift_indices=indices[1],
-                         time_step=time_step,
-                         step_skip=step_skip * sub_sample_traj,
-                         min_dt=min_dt,
-                         max_dt=max_dt,
-                         n_steps=n_steps,
-                         spacing=spacing,
-                         sampling=sampling,
-                         memory_limit=memory_limit,
-                         progress=progress)
-        self._volume = volume
-
-    @staticmethod
-    def get_structure_coords_latt(
-            universe: "MDAnalysis.core.universe.Universe",
-            sub_sample_atoms: int = 1,
-            sub_sample_traj: int = 1,
-            progress: bool = True
-    ) -> Tuple["MDAnalysis.core.groups.AtomGroup", List[np.ndarray], List[np.ndarray], float]:
-        """
-        Obtain the initial structure and displacement from a :py:class:`MDAnalysis.universe.Universe` file.
-
-        :param universe: Universe for analysis.
-        :param sub_sample_atoms: Frequency to sub sample the number of atoms. Optional, default is :py:attr:`1`.
-        :param sub_sample_traj: Multiple of the :py:attr:`time_step` to sub sample at. Optional,
-            default is :py:attr:`1`.
-        :param progress: Print progress bars to screen. Optional, defaults to :py:attr:`True`.
-=======
+        
         return structure, coords, latt
->>>>>>> 4f8a397e
 
     def get_indices(
         self,
@@ -581,10 +380,6 @@
                    distance_unit:sc.Unit) -> Tuple[np.ndarray, np.ndarray, Tuple[np.ndarray, np.ndarray]]:
     """
     Determine framework and non-framework indices for an :py:mod:`ase` or :py:mod:`pymatgen` or :py:mod:`MDAnalysis` compatible file when specie_indices are provided and contain multiple molecules. Warning: This function changes the structure without changing the object.
-<<<<<<< HEAD
-    Calculates the centre of mass of provided particle groups using the pseudo-centre of mass approach (see arXiv:2501.14578).
-=======
->>>>>>> 4f8a397e
 
     :param structure: Initial structure.
     :param coords: fractional coordinates for all atoms.
@@ -618,32 +413,11 @@
     else:
         weights = masses.copy()
 
-<<<<<<< HEAD
-    sq_coords = np.squeeze(coords, axis=2)
-    s_coords = sq_coords[:, indices]
-    theta = s_coords * (2 * np.pi)
-    xi = np.cos(theta)
-    zeta = np.sin(theta)
-    xi_bar = np.average(xi, axis=-2, weights=weights)
-    zeta_bar = np.average(zeta, axis=-2, weights=weights)
-    theta_bar = np.arctan2(-zeta_bar, -xi_bar) + np.pi
-    new_s_coords = theta_bar / (2 * np.pi)
-
-    # Implementation of pseudo-centre of mass approach to centre of mass calculation (see arXiv:2501.14578).
-    pseudo_com_recentering = ((s_coords - (new_s_coords + 0.5)[:, :, np.newaxis]) % 1)
-    com_pseudo_space = np.average(pseudo_com_recentering, weights=masses, axis=2)
-    corrected_com = (com_pseudo_space + (new_s_coords + 0.5)) % 1
-
-    new_coords = np.concatenate((corrected_com, sq_coords[:, drift_indices]), axis=1)
-    new_indices = list(range(n_molecules))
-    new_drift_indices = list(range(n_molecules, n_molecules + len(drift_indices)))
-=======
     new_s_coords = _calculate_centers_of_mass(coords, weights, indices,distance_unit)
 
     if coords.dtype == np.float32:
         # MDAnalysis uses float32, so we need to convert to float32 to avoid concat error
         new_s_coords = new_s_coords.astype(np.float32)
->>>>>>> 4f8a397e
 
     new_coords = sc.concat([new_s_coords, coords['atom', drift_indices]], 'atom')
     new_indices = sc.Variable(dims=['molecule'], values=list(range(n_molecules)))
