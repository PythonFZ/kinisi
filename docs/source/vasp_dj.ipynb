--- conflicted
+++ resolved
@@ -152,11 +152,7 @@
    "metadata": {},
    "source": [
     "The green line at 4000 fs appears to be a reasonable estimate of the start of the diffusive regime. \n",
-<<<<<<< HEAD
     "Therefore, we want to pass `4000 * sc.Units('fs')` as the argument to the diffusion analysis below. \n",
-=======
-    "Therefore, we want to pass `3000 * sc.Units('fs')` as the argument to the diffusion analysis below. \n",
->>>>>>> 99aef643
     "At this stage, we pass the `random_state` argument to ensure reproducibility. "
    ]
   },
@@ -325,15 +321,9 @@
     "fig, ax = plt.subplots()\n",
     "\n",
     "ax.hist(loaded_diff.D_J.values, density=True)\n",
-<<<<<<< HEAD
-    "ax.axvline(loaded_diff.D_J.mean, c='k')\n",
-    "ax.set_xlabel(f'D* / [{diff.D.unit}]')\n",
-    "ax.set_ylabel(f'p(D*) / {(1 / diff.D.unit).unit}')\n",
-=======
     "ax.axvline(sc.mean(loaded_diff.D_J).value, c='k')\n",
     "ax.set_xlabel(f'D* / {loaded_diff.D_J.unit}')\n",
     "ax.set_ylabel(f'p(D*) / {(1 / loaded_diff.D_J.unit).unit}')\n",
->>>>>>> 99aef643
     "plt.show()"
    ]
   },
